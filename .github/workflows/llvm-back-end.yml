--- conflicted
+++ resolved
@@ -43,10 +43,6 @@
       run: echo "BRANCH_NAME=$(echo ${GITHUB_BASE_REF} | tr / -)" >> $GITHUB_ENV
 
     - name: Set compiler-tester branch depending on current branch
-<<<<<<< HEAD
-      if: github.event_name == 'pull_request'
-=======
->>>>>>> a15deb09
       shell: bash
       run: |
         if [[ "${BRANCH_NAME}" == "main" ]]; then
