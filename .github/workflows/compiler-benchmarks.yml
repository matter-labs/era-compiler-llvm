--- conflicted
+++ resolved
@@ -206,10 +206,7 @@
         run: |
           echo "COMPILER_TESTER_BRANCH_NAME=main" >> $GITHUB_ENV
 
-<<<<<<< HEAD
-=======
-      - uses: AutoModality/action-clean@v1.1.0
->>>>>>> 9b6b55e0
+      - uses: AutoModality/action-clean@v1.1.0
       - name: Setting the compiler-tester branch from the manual input (workflow dispatch)
         if: github.event_name == 'workflow_dispatch'
         shell: bash
