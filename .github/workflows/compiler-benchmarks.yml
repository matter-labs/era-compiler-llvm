name: Compiler benchmarking

on:
  pull_request:
  workflow_dispatch:
    inputs:
      llvm_build_type:
        description: "LLVM build type: debug | release"
        required: true
        default: "release"
      compiler_tester_reference_branch:
        description: "compiler-tester branch to use as a benchmark reference"
        required: true
        default: "main"
      compiler_tester_candidate_branch:
        description: "compiler-tester branch to use as a benchmark candidate"
        required: true
        default: "main"
      compiler_llvm_reference_branch:
        description: "compiler-llvm branch to use as a benchmark reference"
        required: true
        default: "dev-15"
      compiler_llvm_candidate_branch:
        description: "compiler-llvm branch to use as a benchmark candidate"
        required: true
        default: "dev-15"
      compiler_llvm_benchmark_mode:
        description: "Mode filter for compiler-llvm benchmarks"
        required: false
        default: "+M^I+B3"
      compiler_llvm_benchmark_path:
        description: "Path filter for compiler-llvm benchmarks"
        required: false
        default: ""

concurrency:
  group: ${{ github.workflow }}-${{ github.event.pull_request.number || github.ref }}
  cancel-in-progress: true

jobs:
  candidate:
    runs-on: [self-hosted, ci-runner]
    container:
      image: matterlabs/llvm_runner:latest
      credentials:
        username: ${{ secrets.DOCKERHUB_USER }}
        password: ${{ secrets.DOCKERHUB_TOKEN }}
    steps:
      - uses: AutoModality/action-clean@v1.1.0
      - name: Setting the environment
        run: |
          echo "LLVM_BUILD_TYPE=${{ github.event.inputs.llvm_build_type || 'release' }}" >> $GITHUB_ENV
          echo "LLVM_BENCHMARK_MODE=${{ github.event.inputs.compiler_llvm_benchmark_mode || '+M^I+B3' }}" >> $GITHUB_ENV
          echo "LLVM_BENCHMARK_PATH=${{ github.event.inputs.compiler_llvm_benchmark_path || '' }}" >> $GITHUB_ENV
          echo "COMPILER_TESTER_BRANCH_NAME=${{ github.event.inputs.compiler_tester_candidate_branch || 'main' }}" >> $GITHUB_ENV
          echo "COMPILER_LLVM_CANDIDATE_BRANCH_NAME=${{ github.event.inputs.compiler_llvm_candidate_branch }}" >> $GITHUB_ENV

<<<<<<< HEAD
      - name: Getting the branch name (pull request)
        if: github.event_name == 'pull_request'
        shell: bash
        run: echo "BRANCH_NAME=$(echo ${GITHUB_BASE_REF} | tr / -)" >> $GITHUB_ENV

=======
>>>>>>> 1c526366
      - name: Checking out the compiler-tester repository
        uses: actions/checkout@v3
        with:
          repository: matter-labs/compiler-tester
          ref: ${{ env.COMPILER_TESTER_BRANCH_NAME }}
          submodules: recursive
          token: ${{ secrets.ZKSYNC_ADMIN_BOT_ORG_REPO_WRITE }}
          path: "compiler-tester"

      - name: Preparing the Docker environment
        run: |
          git config --global --add url."https://${{ secrets.ZKSYNC_ADMIN_BOT_ORG_REPO_WRITE }}:x-oauth-basic@github.com/".insteadOf ssh://git@github.com/
          git config --global --add url."https://${{ secrets.ZKSYNC_ADMIN_BOT_ORG_REPO_WRITE }}:x-oauth-basic@github.com/".insteadOf https://github.com/
          git config --global --add url."https://${{ secrets.ZKSYNC_ADMIN_BOT_ORG_REPO_WRITE }}:x-oauth-basic@github.com/".insteadOf git@github.com:
          apt install -y ninja-build

      - name: Preparing LLVM.lock (pull request)
        if: github.event_name == 'pull_request'
        run: |
          echo "url = \"https://github.com/matter-labs/compiler-llvm\"" >> LLVM.lock
          echo "branch = \"${GITHUB_HEAD_REF}\"" >> LLVM.lock
          mv LLVM.lock ./compiler-tester/LLVM.lock

      - name: Preparing LLVM.lock (workflow dispatch)
        if: github.event_name == 'workflow_dispatch'
        run: |
          echo "url = \"https://github.com/matter-labs/compiler-llvm\"" >> LLVM.lock
          echo "branch = \"${{ env.COMPILER_LLVM_CANDIDATE_BRANCH_NAME }}\"" >> LLVM.lock
          mv LLVM.lock ./compiler-tester/LLVM.lock

      - name: Installing the LLVM manager and building the candidate LLVM framework
        working-directory: compiler-tester
        run: |
          cargo install compiler-llvm-builder
          zkevm-llvm clone

      - name: Building the candidate LLVM framework (debug)
        if: ${{ env.LLVM_BUILD_TYPE == 'debug' }}
        working-directory: compiler-tester
        run: |
          zkevm-llvm build --debug  

      - name: Building the candidate LLVM framework (release)
        if: ${{ env.LLVM_BUILD_TYPE == 'release' }}
        working-directory: compiler-tester
        run: |
          zkevm-llvm build

      - name: Benchmarking the candidate LLVM framework
        id: compiler_tester_run
        working-directory: compiler-tester
        run: |
          cargo run --release --bin compiler-tester -- --path=${{ env.LLVM_BENCHMARK_PATH }} --mode=${{ env.LLVM_BENCHMARK_MODE }} --benchmark=candidate.json

      - uses: actions/upload-artifact@v3
        with:
          name: compiler-llvm-candidate-benchmark
          path: compiler-tester/candidate.json

  reference:
    runs-on: [self-hosted, ci-runner]
    container:
      image: matterlabs/llvm_runner:latest
      credentials:
        username: ${{ secrets.DOCKERHUB_USER }}
        password: ${{ secrets.DOCKERHUB_TOKEN }}
    steps:
      - uses: AutoModality/action-clean@v1.1.0
      - name: Setting the environment
        run: |
          echo "LLVM_BUILD_TYPE=${{ github.event.inputs.llvm_build_type || 'release' }}" >> $GITHUB_ENV
          echo "LLVM_BENCHMARK_MODE=${{ github.event.inputs.compiler_llvm_benchmark_mode || '+M^I+B3' }}" >> $GITHUB_ENV
          echo "LLVM_BENCHMARK_PATH=${{ github.event.inputs.compiler_llvm_benchmark_path || '' }}" >> $GITHUB_ENV
          echo "COMPILER_TESTER_BRANCH_NAME=${{ github.event.inputs.compiler_tester_reference_branch || 'main' }}" >> $GITHUB_ENV
          echo "COMPILER_LLVM_REFERENCE_BRANCH_NAME=${{ github.event.inputs.compiler_llvm_reference_branch }}" >> $GITHUB_ENV

<<<<<<< HEAD
      - name: Getting the branch name (pull request)
        if: github.event_name == 'pull_request'
        shell: bash
        run: echo "BRANCH_NAME=$(echo ${GITHUB_BASE_REF} | tr / -)" >> $GITHUB_ENV

=======
>>>>>>> 1c526366
      - name: Checking out the compiler-tester repository
        uses: actions/checkout@v3
        with:
          repository: matter-labs/compiler-tester
          ref: ${{ env.COMPILER_TESTER_BRANCH_NAME }}
          submodules: recursive
          token: ${{ secrets.ZKSYNC_ADMIN_BOT_ORG_REPO_WRITE }}
          path: "compiler-tester"

      - name: Preparing the Docker environment
        run: |
          git config --global --add url."https://${{ secrets.ZKSYNC_ADMIN_BOT_ORG_REPO_WRITE }}:x-oauth-basic@github.com/".insteadOf ssh://git@github.com/
          git config --global --add url."https://${{ secrets.ZKSYNC_ADMIN_BOT_ORG_REPO_WRITE }}:x-oauth-basic@github.com/".insteadOf https://github.com/
          git config --global --add url."https://${{ secrets.ZKSYNC_ADMIN_BOT_ORG_REPO_WRITE }}:x-oauth-basic@github.com/".insteadOf git@github.com:
          apt install -y ninja-build

      - name: Preparing LLVM.lock (pull request)
        if: github.event_name == 'pull_request'
        run: |
          echo "url = \"https://github.com/matter-labs/compiler-llvm\"" >> LLVM.lock
<<<<<<< HEAD
          echo "branch = \"${GITHUB_HEAD_REF}\"" >> LLVM.lock
=======
          echo "branch = \"${GITHUB_BASE_REF}\"" >> LLVM.lock
>>>>>>> 1c526366
          mv LLVM.lock ./compiler-tester/LLVM.lock

      - name: Preparing LLVM.lock (workflow dispatch)
        if: github.event_name == 'workflow_dispatch'
        run: |
          echo "url = \"https://github.com/matter-labs/compiler-llvm\"" >> LLVM.lock
<<<<<<< HEAD
          echo "branch = \"${{ env.COMPILER_LLVM_CANDIDATE_BRANCH_NAME }}\"" >> LLVM.lock
=======
          echo "branch = \"${{ env.COMPILER_LLVM_REFERENCE_BRANCH_NAME }}\"" >> LLVM.lock
>>>>>>> 1c526366
          mv LLVM.lock ./compiler-tester/LLVM.lock

      - name: Installing the LLVM manager and downloading the reference LLVM framework
        working-directory: compiler-tester
        run: |
          cargo install compiler-llvm-builder
          zkevm-llvm clone

      - name: Building the reference LLVM framework (debug)
        if: ${{ env.LLVM_BUILD_TYPE == 'debug' }}
        working-directory: compiler-tester
        run: |
          zkevm-llvm build --debug

      - name: Building the reference LLVM framework (release)
        if: ${{ env.LLVM_BUILD_TYPE == 'release' }}
        working-directory: compiler-tester
        run: |
          zkevm-llvm build

      - name: Benchmarking the reference LLVM framework
        id: compiler_tester_run
        working-directory: compiler-tester
        run: |
          cargo run --release --bin compiler-tester -- --path=${{ env.LLVM_BENCHMARK_PATH }} --mode=${{ env.LLVM_BENCHMARK_MODE }} --benchmark=reference.json

      - uses: actions/upload-artifact@v3
        with:
          name: compiler-llvm-reference-benchmark
          path: compiler-tester/reference.json

  analysis:
    runs-on: [self-hosted, ci-runner]
    container:
      image: matterlabs/llvm_runner:latest
      credentials:
        username: ${{ secrets.DOCKERHUB_USER }}
        password: ${{ secrets.DOCKERHUB_TOKEN }}
    needs: [candidate, reference]
    steps:
      - uses: AutoModality/action-clean@v1.1.0
<<<<<<< HEAD
      - name: Getting the branch name (pull request)
        if: github.event_name == 'pull_request'
        shell: bash
        run: echo "BRANCH_NAME=$(echo ${GITHUB_BASE_REF} | tr / -)" >> $GITHUB_ENV

      - name: Set compiler-tester branch depending on current branch (pull request)
=======
      - name: Setting the compiler-tester branch depending on current branch (pull request)
>>>>>>> 1c526366
        if: github.event_name == 'pull_request'
        shell: bash
        run: |
          echo "COMPILER_TESTER_BRANCH_NAME=main" >> $GITHUB_ENV

      - name: Setting the compiler-tester branch from the manual input (workflow dispatch)
        if: github.event_name == 'workflow_dispatch'
        shell: bash
        run: |
          echo "COMPILER_TESTER_BRANCH_NAME=${{ github.event.inputs.compiler_tester_candidate_branch }}" >> $GITHUB_ENV

      - name: Checking out the compiler-tester repository
        uses: actions/checkout@v3
        with:
          repository: matter-labs/compiler-tester
          ref: ${{ env.COMPILER_TESTER_BRANCH_NAME }}
          submodules: recursive
          token: ${{ secrets.ZKSYNC_ADMIN_BOT_ORG_REPO_WRITE }}
          path: "compiler-tester"

      - name: Preparing the Docker environment
        run: |
          git config --global --add url."https://${{ secrets.ZKSYNC_ADMIN_BOT_ORG_REPO_WRITE }}:x-oauth-basic@github.com/".insteadOf ssh://git@github.com/
          git config --global --add url."https://${{ secrets.ZKSYNC_ADMIN_BOT_ORG_REPO_WRITE }}:x-oauth-basic@github.com/".insteadOf https://github.com/
          git config --global --add url."https://${{ secrets.ZKSYNC_ADMIN_BOT_ORG_REPO_WRITE }}:x-oauth-basic@github.com/".insteadOf git@github.com:
          apt install -y ninja-build

      - uses: actions/download-artifact@v3
        with:
          name: compiler-llvm-candidate-benchmark
          path: compiler-tester

      - uses: actions/download-artifact@v3
        with:
          name: compiler-llvm-reference-benchmark
          path: compiler-tester

      - name: Comparing the LLVM framework benchmark results
        id: compiler_tester_run
        working-directory: compiler-tester
        run: |
          cargo run --release --bin benchmark-analyzer -- --reference reference.json --candidate candidate.json --output-file result.txt
          chown 1000:1000 result.txt

      - name: Posting the LLVM benchmark results to the summary
        run: |
          printf "Benchmark results:\n" >> $GITHUB_STEP_SUMMARY
          echo '```' >> $GITHUB_STEP_SUMMARY
          cat ./compiler-tester/result.txt >> $GITHUB_STEP_SUMMARY
          echo '```' >> $GITHUB_STEP_SUMMARY
          cat $GITHUB_STEP_SUMMARY > ./compiler-tester/result.txt

      - name: Posting the LLVM benchmark results to a PR comment
        if: github.event_name == 'pull_request'
        uses: machine-learning-apps/pr-comment@master
        env:
          GITHUB_TOKEN: ${{ secrets.ZKSYNC_ADMIN_BOT_ORG_REPO_WRITE }}
        with:
          path: ./compiler-tester/result.txt

      - uses: 8398a7/action-slack@v3
        with:
          status: ${{ job.status }}
          fields: repo,commit,author,action,eventName,ref,workflow,job,took,pullRequest # selectable (default: repo,message)
        env:
          SLACK_WEBHOOK_URL: ${{ secrets.MATTERMOST_WEBHOOK }} # required
        if: always() # Pick up events even if the job fails or is canceled.<|MERGE_RESOLUTION|>--- conflicted
+++ resolved
@@ -55,14 +55,6 @@
           echo "COMPILER_TESTER_BRANCH_NAME=${{ github.event.inputs.compiler_tester_candidate_branch || 'main' }}" >> $GITHUB_ENV
           echo "COMPILER_LLVM_CANDIDATE_BRANCH_NAME=${{ github.event.inputs.compiler_llvm_candidate_branch }}" >> $GITHUB_ENV
 
-<<<<<<< HEAD
-      - name: Getting the branch name (pull request)
-        if: github.event_name == 'pull_request'
-        shell: bash
-        run: echo "BRANCH_NAME=$(echo ${GITHUB_BASE_REF} | tr / -)" >> $GITHUB_ENV
-
-=======
->>>>>>> 1c526366
       - name: Checking out the compiler-tester repository
         uses: actions/checkout@v3
         with:
@@ -139,14 +131,6 @@
           echo "COMPILER_TESTER_BRANCH_NAME=${{ github.event.inputs.compiler_tester_reference_branch || 'main' }}" >> $GITHUB_ENV
           echo "COMPILER_LLVM_REFERENCE_BRANCH_NAME=${{ github.event.inputs.compiler_llvm_reference_branch }}" >> $GITHUB_ENV
 
-<<<<<<< HEAD
-      - name: Getting the branch name (pull request)
-        if: github.event_name == 'pull_request'
-        shell: bash
-        run: echo "BRANCH_NAME=$(echo ${GITHUB_BASE_REF} | tr / -)" >> $GITHUB_ENV
-
-=======
->>>>>>> 1c526366
       - name: Checking out the compiler-tester repository
         uses: actions/checkout@v3
         with:
@@ -167,22 +151,14 @@
         if: github.event_name == 'pull_request'
         run: |
           echo "url = \"https://github.com/matter-labs/compiler-llvm\"" >> LLVM.lock
-<<<<<<< HEAD
-          echo "branch = \"${GITHUB_HEAD_REF}\"" >> LLVM.lock
-=======
           echo "branch = \"${GITHUB_BASE_REF}\"" >> LLVM.lock
->>>>>>> 1c526366
           mv LLVM.lock ./compiler-tester/LLVM.lock
 
       - name: Preparing LLVM.lock (workflow dispatch)
         if: github.event_name == 'workflow_dispatch'
         run: |
           echo "url = \"https://github.com/matter-labs/compiler-llvm\"" >> LLVM.lock
-<<<<<<< HEAD
-          echo "branch = \"${{ env.COMPILER_LLVM_CANDIDATE_BRANCH_NAME }}\"" >> LLVM.lock
-=======
           echo "branch = \"${{ env.COMPILER_LLVM_REFERENCE_BRANCH_NAME }}\"" >> LLVM.lock
->>>>>>> 1c526366
           mv LLVM.lock ./compiler-tester/LLVM.lock
 
       - name: Installing the LLVM manager and downloading the reference LLVM framework
@@ -224,21 +200,13 @@
     needs: [candidate, reference]
     steps:
       - uses: AutoModality/action-clean@v1.1.0
-<<<<<<< HEAD
-      - name: Getting the branch name (pull request)
+      - name: Setting the compiler-tester branch depending on current branch (pull request)
         if: github.event_name == 'pull_request'
         shell: bash
-        run: echo "BRANCH_NAME=$(echo ${GITHUB_BASE_REF} | tr / -)" >> $GITHUB_ENV
-
-      - name: Set compiler-tester branch depending on current branch (pull request)
-=======
-      - name: Setting the compiler-tester branch depending on current branch (pull request)
->>>>>>> 1c526366
-        if: github.event_name == 'pull_request'
-        shell: bash
         run: |
           echo "COMPILER_TESTER_BRANCH_NAME=main" >> $GITHUB_ENV
 
+      - uses: AutoModality/action-clean@v1.1.0
       - name: Setting the compiler-tester branch from the manual input (workflow dispatch)
         if: github.event_name == 'workflow_dispatch'
         shell: bash
