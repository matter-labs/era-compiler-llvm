--- conflicted
+++ resolved
@@ -91,7 +91,6 @@
         working-directory: compiler-tester
         run: |
           ninja -C target-llvm/build-final check-llvm
-<<<<<<< HEAD
 
       - name: Running a single Lit test more verbosely with llc verification options
         working-directory: compiler-tester
@@ -103,13 +102,10 @@
           echo LLC_OPTS: ${LLC_OPTS}
           BINDIR=$(target-llvm/build-final/bin/llvm-config --bindir)
           target-llvm/build-final/bin/llvm-lit -vva --debug -Dllc="${BINDIR}/llc ${LLC_OPTS}"  llvm/llvm/test/CodeGen/SyncVM/memcpy-expansion.ll
-=======
->>>>>>> 84ab1442
 
       - name: Running Lit SyncVM tests with llc verification options
         working-directory: compiler-tester
         env:
-<<<<<<< HEAD
           LLC_OPTS:
             "--cgp-verify-bfi-updates \
             --compile-twice \
@@ -125,22 +121,6 @@
             --verify-regalloc \
             --vplan-verify-hcfg \
             --march=syncvm"
-=======
-          LLC_OPTS: >
-            --cgp-verify-bfi-updates
-            --compile-twice
-            --earlycse-debug-hash
-            --loop-distribute-verify
-            --machine-combiner-verify-pattern-order
-            --phicse-debug-hash
-            --reassociate-geps-verify-no-dead-code
-            --safepoint-ir-verifier-print-only
-            --scev-verify-ir
-            --tail-dup-verify
-            --unroll-verify-domtree
-            --verify-regalloc
-            --vplan-verify-hcfg
->>>>>>> 84ab1442
           XFAILS:
             "CodeGen/SyncVM/memcpy-expansion.ll"
         run: |
