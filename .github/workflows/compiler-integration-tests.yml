name: Compiler integration testing

on:
  pull_request:
    branches:
      - main
      - dev-1.1
  workflow_dispatch:
    inputs:
      llvm_build_type:
        description: "Write llvm build type. Variables: release, debug"
        required: true
        default: "release"
      compiler_tester_branch:
        description: "Input an upstream compiler-tester repo branch to use"
        required: true
        default: "vm1.1"

concurrency:
  group: ${{ github.workflow }}-${{ github.event.pull_request.number || github.ref }}
  cancel-in-progress: true

jobs:
  default:
    runs-on: [self-hosted, compiler]
    steps:
      - uses: AutoModality/action-clean@v1.1.0
      - uses: webfactory/ssh-agent@v0.5.3
        with:
          ssh-private-key: ${{ secrets.SSH_PK_BOT }}
      - name: Preparing workspace. Setting environment.
        run: |
          echo "COMPOSE_FILE=${{github.workspace}}/compiler-llvm/infra/docker-compose.yml" >> $GITHUB_ENV
          echo "COMPOSE_PROJECT_NAME=llvm_testing" >> $GITHUB_ENV
          echo "COMPILER_TESTER_BRANCH_NAME=${{ github.event.inputs.compiler_tester_branch || 'vm1.1' }}" >> $GITHUB_ENV
          echo "DOCKER_CMD=docker compose exec -T zk" >> $GITHUB_ENV
          echo "LLVM_BUILD_TYPE=${{ github.event.inputs.llvm_build_type || 'release' }}" >> $GITHUB_ENV

      - name: Get branch name (pull request)
        if: github.event_name == 'pull_request'
        shell: bash
        run: echo "BRANCH_NAME=$(echo ${GITHUB_BASE_REF} | tr / -)" >> $GITHUB_ENV

      - name: Set the compiler-tester filter depending on the base branch
        shell: bash
        run: |
          if [[ "${BRANCH_NAME}" == "dev-1.1" ]]; then
            echo "COMPILER_TESTER_DOMAIN='+M^I+B3'" >> $GITHUB_ENV
          else
            echo "COMPILER_TESTER_DOMAIN=''" >> $GITHUB_ENV
          fi

      - name: Preparing workspace. Checkout compiler-tester repository.
        uses: actions/checkout@v2
        with:
          repository: matter-labs/compiler-tester
          ref: ${{ env.COMPILER_TESTER_BRANCH_NAME }}
          submodules: recursive
          token: ${{ secrets.COMPILER_TESTER_ACCESS_TOKEN }}
          path: "compiler-tester"

      - name: Preparing workspace. Checkout compiler-llvm repository.
        uses: actions/checkout@v2
        with:
          path: compiler-llvm

      - name: Preparing workspace. Start docker.
        run: |
          docker compose pull
          docker compose up -d zk
        env:
          SSH_PRIVATE_KEY: ${{secrets.SSH_PK_BOT}}

      - name: Preparing workspace. Installing additional packages.
        run: |
          ${DOCKER_CMD} sh -c 'apt install -y ninja-build musl musl-tools'
          ${DOCKER_CMD} sh -c 'rustup target add x86_64-unknown-linux-musl'

      - name: Preparing workspace. Setting docker ssh key.
        run: |
          ${DOCKER_CMD} sh -c 'mkdir -pv /root/.ssh'
          ${DOCKER_CMD} sh -c 'echo "${SSH_PRIVATE_KEY}" > /root/.ssh/id_rsa'
          ${DOCKER_CMD} sh -c 'chmod 400 /root/.ssh/id_rsa'
          ${DOCKER_CMD} sh -c 'touch /root/.ssh/known_hosts'
          ${DOCKER_CMD} sh -c 'ssh-keyscan github.com >> /root/.ssh/known_hosts'

      - name: Testing. Building LLVM framework.
        run: |
          chmod +x compiler-llvm/build.sh
          ${DOCKER_CMD} sh -c 'cd compiler-llvm && \
          ./build.sh ${{ env.LLVM_BUILD_TYPE }}'

      - name: Testing. Building and running compiler tester.
        id: compiler_tester_run
        run: |
          ${DOCKER_CMD} sh -c '
          cd compiler-tester && \
          git config --global url."https://${{ secrets.COMPILER_TESTER_ACCESS_TOKEN }}:x-oauth-basic@github.com/".insteadOf ssh://git@github.com/ && \
          git config --global url."https://${{ secrets.COMPILER_TESTER_ACCESS_TOKEN }}:x-oauth-basic@github.com/".insteadOf https://github.com/ && \
          export LLVM_SYS_130_PREFIX=${HOME}/opt/llvm-${{ env.LLVM_BUILD_TYPE }}/ && \
<<<<<<< HEAD
          cargo run --verbose --release --bin compiler-tester -- --domain=${{ env.COMPILER_TESTER_DOMAIN }}'
=======
          cargo run --release --target x86_64-unknown-linux-musl --bin compiler-tester'
>>>>>>> 8b5e5eca
          compiler_exit_code=$?
          if [ "${compiler_exit_code}" -gt "1" ]; then
            echo "RUN_SEGFAULT_STEP=true" >> $GITHUB_ENV
          fi

      - name: Testing. Running segfault.sh.
        if: always() && steps.compiler_tester_run.outcome == 'failure' && env.RUN_SEGFAULT_STEP == 'true'
        run: ${DOCKER_CMD} sh -c 'cd compiler-tester && ./segfault.sh'

      - uses: 8398a7/action-slack@v3
        with:
          status: ${{ job.status }}
          fields: repo,commit,author,action,eventName,ref,workflow,job,took,pullRequest # selectable (default: repo,message)
        env:
          SLACK_WEBHOOK_URL: ${{ secrets.MATTERMOST_WEBHOOK }} # required
        if: always() # Pick up events even if the job fails or is canceled.

      - name: Clearing workspace. Removing used and trash docker images.
        if: always()
        run: |
          # Removing trash images. This command isn't remove pulled work image.
          docker image prune -f --all
          docker compose down --rmi local -v<|MERGE_RESOLUTION|>--- conflicted
+++ resolved
@@ -98,11 +98,7 @@
           git config --global url."https://${{ secrets.COMPILER_TESTER_ACCESS_TOKEN }}:x-oauth-basic@github.com/".insteadOf ssh://git@github.com/ && \
           git config --global url."https://${{ secrets.COMPILER_TESTER_ACCESS_TOKEN }}:x-oauth-basic@github.com/".insteadOf https://github.com/ && \
           export LLVM_SYS_130_PREFIX=${HOME}/opt/llvm-${{ env.LLVM_BUILD_TYPE }}/ && \
-<<<<<<< HEAD
-          cargo run --verbose --release --bin compiler-tester -- --domain=${{ env.COMPILER_TESTER_DOMAIN }}'
-=======
-          cargo run --release --target x86_64-unknown-linux-musl --bin compiler-tester'
->>>>>>> 8b5e5eca
+          cargo run --release --target x86_64-unknown-linux-musl --bin compiler-tester -- --domain=${{ env.COMPILER_TESTER_DOMAIN }}'
           compiler_exit_code=$?
           if [ "${compiler_exit_code}" -gt "1" ]; then
             echo "RUN_SEGFAULT_STEP=true" >> $GITHUB_ENV
