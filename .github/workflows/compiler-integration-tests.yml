name: Compiler integration testing

on:
  pull_request:
  workflow_dispatch:
    inputs:
      llvm_build_type:
        description: "LLVM build type: debug | release"
        required: true
        default: "release"
      compiler_tester_branch:
        description: "compiler-tester branch"
        required: true
        default: "main"
      compiler_llvm_branch:
        description: "compiler-llvm branch"
        required: true
        default: "dev-15"

concurrency:
  group: ${{ github.workflow }}-${{ github.event.pull_request.number || github.ref }}
  cancel-in-progress: true

jobs:
  default:
    runs-on: [ self-hosted, ci-runner-compiler ]
    container:
      image: matterlabs/llvm_runner:latest
      credentials:
        username: ${{ secrets.DOCKERHUB_USER }}
        password: ${{ secrets.DOCKERHUB_TOKEN }}
    steps:
      - uses: AutoModality/action-clean@v1.1.0
      - name: Setting the environment
        run: |
          echo "LLVM_BUILD_TYPE=${{ github.event.inputs.llvm_build_type || 'release' }}" >> $GITHUB_ENV
          echo "COMPILER_TESTER_BRANCH_NAME=${{ github.event.inputs.compiler_tester_branch || 'main' }}" >> $GITHUB_ENV
<<<<<<< HEAD
          echo "COMPILER_LLVM_BRANCH_NAME=${{ github.event.inputs.compiler_llvm_candidate_branch }}" >> $GITHUB_ENV
=======
          echo "COMPILER_LLVM_BRANCH_NAME=${{ github.event.inputs.compiler_llvm_branch }}" >> $GITHUB_ENV
>>>>>>> 9b6b55e0

      - name: Checking out the compiler-tester repository
        uses: actions/checkout@v3
        with:
          repository: matter-labs/compiler-tester
          ref: ${{ env.COMPILER_TESTER_BRANCH_NAME }}
          submodules: recursive
          token: ${{ secrets.ZKSYNC_ADMIN_BOT_ORG_REPO_WRITE }}
          path: "compiler-tester"

      - name: Preparing the Docker environment
        run: |
          git config --global --add url."https://${{ secrets.ZKSYNC_ADMIN_BOT_ORG_REPO_WRITE }}:x-oauth-basic@github.com/".insteadOf ssh://git@github.com/
          git config --global --add url."https://${{ secrets.ZKSYNC_ADMIN_BOT_ORG_REPO_WRITE }}:x-oauth-basic@github.com/".insteadOf https://github.com/
          git config --global --add url."https://${{ secrets.ZKSYNC_ADMIN_BOT_ORG_REPO_WRITE }}:x-oauth-basic@github.com/".insteadOf git@github.com:
          apt install -y ninja-build

      - name: Preparing LLVM.lock (pull request)
        if: github.event_name == 'pull_request'
        run: |
          echo "url = \"https://github.com/matter-labs/compiler-llvm\"" >> LLVM.lock
          echo "branch = \"${GITHUB_HEAD_REF}\"" >> LLVM.lock
          mv LLVM.lock ./compiler-tester/LLVM.lock

      - name: Preparing LLVM.lock (workflow dispatch)
        if: github.event_name == 'workflow_dispatch'
        run: |
          echo "url = \"https://github.com/matter-labs/compiler-llvm\"" >> LLVM.lock
<<<<<<< HEAD
          echo "branch = \"${GITHUB_REF_NAME}\"" >> LLVM.lock
=======
          echo "branch = \"${{ env.COMPILER_LLVM_BRANCH_NAME }}\"" >> LLVM.lock
>>>>>>> 9b6b55e0
          mv LLVM.lock ./compiler-tester/LLVM.lock

      - name: Installing the LLVM manager and downloading the LLVM framework
        working-directory: compiler-tester
        run: |
          cargo install compiler-llvm-builder
          zkevm-llvm clone

      - name: Building the LLVM framework (debug)
        if: ${{ env.LLVM_BUILD_TYPE == 'debug' }}
        working-directory: compiler-tester
        run: |
          zkevm-llvm build --debug --enable-tests

      - name: Building the LLVM framework (release)
        if: ${{ env.LLVM_BUILD_TYPE == 'release' }}
        working-directory: compiler-tester
        run: |
          zkevm-llvm build --enable-tests
          
      - name: Running Lit tests with default options   
        working-directory: compiler-tester
        run: |
          ninja -C target-llvm/build-final check-llvm

      - name: Running Lit SyncVM tests with llc verification options
        working-directory: compiler-tester
        env:
          LLC_OPTS:
            "--cgp-verify-bfi-updates \
            --compile-twice \
            --earlycse-debug-hash \
            --loop-distribute-verify \
            --machine-combiner-verify-pattern-order \
            --phicse-debug-hash \
            --reassociate-geps-verify-no-dead-code \
            --safepoint-ir-verifier-print-only \
            --scev-verify-ir \
            --tail-dup-verify \
            --unroll-verify-domtree \
            --verify-regalloc \
            --vplan-verify-hcfg \
            --march=syncvm"
          XFAILS:
            "CodeGen/SyncVM/memcpy-expansion.ll"
        run: |
          BINDIR=$(target-llvm/build-final/bin/llvm-config --bindir)
          target-llvm/build-final/bin/llvm-lit -vv -s --debug --xfail "${XFAILS}" "-Dllc=${BINDIR}/llc ${LLC_OPTS}" llvm/llvm/test/CodeGen/SyncVM/

      - name: Running Lit tests with opt verification options
        working-directory: compiler-tester
        env:
          OPT_OPTS:
            "--cgp-verify-bfi-updates \
            --earlycse-debug-hash \
            --loop-distribute-verify \
            --machine-combiner-verify-pattern-order \
            --phicse-debug-hash \
            --scev-verify-ir \
            --tail-dup-verify \
            --unroll-verify-domtree \
            --verify-assumption-cache \
            --verify-cfg-preserved \
            --verify-cfiinstrs \
            --verify-coalescing \
            --verify-dom-info \
            --verify-loop-info \
            --verify-loop-lcssa \
            --verify-machine-dom-info \
            --verify-machineinstrs \
            --verify-memoryssa \
            --verify-misched \
            --verify-regalloc \
            --verify-scev-strict \
            --vplan-verify-hcfg \
            --march=syncvm"
          XFAILS:
            "Transforms/LoopVectorize/vplan_hcfg_stress_test.ll;\
            Transforms/LoopFlatten/widen-iv2.ll;\
            Transforms/LoopFusion/simple.ll"
        run: |
          BINDIR=$(target-llvm/build-final/bin/llvm-config --bindir)
          target-llvm/build-final/bin/llvm-lit -vv -s --debug --xfail "${XFAILS}" "-Dopt=${BINDIR}/opt ${OPT_OPTS}" llvm/llvm/test/CodeGen/

      - name: Building and running the compiler tester
        id: compiler_tester_run
        working-directory: compiler-tester
        run: |
          cargo run --release --bin compiler-tester -- --mode=${{ env.COMPILER_TESTER_MODE }}

      - uses: 8398a7/action-slack@v3
        with:
          status: ${{ job.status }}
          fields: repo,commit,author,action,eventName,ref,workflow,job,took,pullRequest # selectable (default: repo,message)
        env:
          SLACK_WEBHOOK_URL: ${{ secrets.MATTERMOST_WEBHOOK }} # required
        if: always() # Pick up events even if the job fails or is canceled.<|MERGE_RESOLUTION|>--- conflicted
+++ resolved
@@ -35,11 +35,7 @@
         run: |
           echo "LLVM_BUILD_TYPE=${{ github.event.inputs.llvm_build_type || 'release' }}" >> $GITHUB_ENV
           echo "COMPILER_TESTER_BRANCH_NAME=${{ github.event.inputs.compiler_tester_branch || 'main' }}" >> $GITHUB_ENV
-<<<<<<< HEAD
-          echo "COMPILER_LLVM_BRANCH_NAME=${{ github.event.inputs.compiler_llvm_candidate_branch }}" >> $GITHUB_ENV
-=======
           echo "COMPILER_LLVM_BRANCH_NAME=${{ github.event.inputs.compiler_llvm_branch }}" >> $GITHUB_ENV
->>>>>>> 9b6b55e0
 
       - name: Checking out the compiler-tester repository
         uses: actions/checkout@v3
@@ -68,11 +64,7 @@
         if: github.event_name == 'workflow_dispatch'
         run: |
           echo "url = \"https://github.com/matter-labs/compiler-llvm\"" >> LLVM.lock
-<<<<<<< HEAD
-          echo "branch = \"${GITHUB_REF_NAME}\"" >> LLVM.lock
-=======
           echo "branch = \"${{ env.COMPILER_LLVM_BRANCH_NAME }}\"" >> LLVM.lock
->>>>>>> 9b6b55e0
           mv LLVM.lock ./compiler-tester/LLVM.lock
 
       - name: Installing the LLVM manager and downloading the LLVM framework
