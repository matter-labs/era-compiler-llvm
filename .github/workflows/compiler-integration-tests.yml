--- conflicted
+++ resolved
@@ -37,14 +37,6 @@
           echo "COMPILER_TESTER_BRANCH_NAME=${{ github.event.inputs.compiler_tester_branch || 'main' }}" >> $GITHUB_ENV
           echo "COMPILER_LLVM_BRANCH_NAME=${{ github.event.inputs.compiler_llvm_candidate_branch }}" >> $GITHUB_ENV
 
-<<<<<<< HEAD
-      - name: Getting the branch name (pull request)
-        if: github.event_name == 'pull_request'
-        shell: bash
-        run: echo "BRANCH_NAME=$(echo ${GITHUB_BASE_REF} | tr / -)" >> $GITHUB_ENV
-
-=======
->>>>>>> 1c526366
       - name: Checking out the compiler-tester repository
         uses: actions/checkout@v3
         with:
@@ -72,11 +64,7 @@
         if: github.event_name == 'workflow_dispatch'
         run: |
           echo "url = \"https://github.com/matter-labs/compiler-llvm\"" >> LLVM.lock
-<<<<<<< HEAD
-          echo "branch = \"${GITHUB_REF_NAME}\"" >> LLVM.lock
-=======
           echo "branch = \"${{ env.COMPILER_LLVM_BRANCH_NAME }}\"" >> LLVM.lock
->>>>>>> 1c526366
           mv LLVM.lock ./compiler-tester/LLVM.lock
 
       - name: Installing the LLVM manager and downloading the LLVM framework
