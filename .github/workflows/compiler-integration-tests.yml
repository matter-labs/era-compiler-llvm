name: Compiler integration testing

on:
  pull_request:
    branches:
      - dev-15
  workflow_dispatch:
    inputs:
      llvm_build_type:
        description: "LLVM build type: debug | release"
        required: true
        default: "release"
      compiler_tester_branch:
        description: "compiler-tester branch"
        required: true
        default: "main"
      compiler_llvm_branch:
        description: "compiler-llvm branch"
        required: true
        default: "dev-15"

concurrency:
  group: ${{ github.workflow }}-${{ github.event.pull_request.number || github.ref }}
  cancel-in-progress: true

jobs:
  default:
    runs-on: [ self-hosted, ci-runner-compiler ]
    container:
      image: matterlabs/llvm_runner:latest
      credentials:
        username: ${{ secrets.DOCKERHUB_USER }}
        password: ${{ secrets.DOCKERHUB_TOKEN }}
    steps:
      - uses: AutoModality/action-clean@v1.1.0
      - name: Setting the environment
        run: |
          echo "LLVM_BUILD_TYPE=${{ github.event.inputs.llvm_build_type || 'release' }}" >> $GITHUB_ENV
          echo "COMPILER_TESTER_BRANCH_NAME=${{ github.event.inputs.compiler_tester_branch || 'main' }}" >> $GITHUB_ENV
          echo "COMPILER_LLVM_BRANCH_NAME=${{ github.event.inputs.compiler_llvm_candidate_branch }}" >> $GITHUB_ENV

      - name: Getting the branch name (pull request)
        if: github.event_name == 'pull_request'
        shell: bash
        run: echo "BRANCH_NAME=$(echo ${GITHUB_BASE_REF} | tr / -)" >> $GITHUB_ENV

      - name: Checking out the compiler-tester repository
        uses: actions/checkout@v3
        with:
          repository: matter-labs/compiler-tester
          ref: ${{ env.COMPILER_TESTER_BRANCH_NAME }}
          submodules: recursive
          token: ${{ secrets.COMPILER_TESTER_ACCESS_TOKEN }}
          path: "compiler-tester"

      - name: Preparing the Docker environment
        run: |
          git config --global --add url."https://${{ secrets.ZKSYNC_ADMIN_BOT_ORG_REPO_WRITE }}:x-oauth-basic@github.com/".insteadOf ssh://git@github.com/
          git config --global --add url."https://${{ secrets.ZKSYNC_ADMIN_BOT_ORG_REPO_WRITE }}:x-oauth-basic@github.com/".insteadOf https://github.com/
          git config --global --add url."https://${{ secrets.ZKSYNC_ADMIN_BOT_ORG_REPO_WRITE }}:x-oauth-basic@github.com/".insteadOf git@github.com:
          apt install -y ninja-build

      - name: Preparing LLVM.lock (pull request)
        if: github.event_name == 'pull_request'
        run: |
          echo "url = \"https://github.com/matter-labs/compiler-llvm\"" >> LLVM.lock
          echo "branch = \"${GITHUB_HEAD_REF}\"" >> LLVM.lock
          mv LLVM.lock ./compiler-tester/LLVM.lock

      - name: Preparing LLVM.lock (workflow dispatch)
        if: github.event_name == 'workflow_dispatch'
        run: |
          echo "url = \"https://github.com/matter-labs/compiler-llvm\"" >> LLVM.lock
          echo "branch = \"${{ env.COMPILER_LLVM_BRANCH_NAME }}\"" >> LLVM.lock
          mv LLVM.lock ./compiler-tester/LLVM.lock

      - name: Installing the LLVM manager and downloading the LLVM framework
        working-directory: compiler-tester
        run: |
          cargo install compiler-llvm-builder
          zkevm-llvm clone

      - name: Building the LLVM framework (debug)
        if: ${{ env.LLVM_BUILD_TYPE == 'debug' }}
        working-directory: compiler-tester
        run: |
          zkevm-llvm build --debug --enable-tests

      - name: Building the LLVM framework (release)
        if: ${{ env.LLVM_BUILD_TYPE == 'release' }}
        working-directory: compiler-tester
        run: |
          zkevm-llvm build --enable-tests
          
      - name: Running Lit tests with default options   
        working-directory: compiler-tester
        run: |
          ninja -C target-llvm/build-final check-llvm

      - name: Running a single Lit test more verbosely with llc verification options and explicit path
        working-directory: compiler-tester
        env:
          LLC_OPTS: 
            "--cgp-verify-bfi-updates \
            --earlycse-debug-hash"
        run: |
          echo LLC_OPTS: ${LLC_OPTS}
          BINDIR=$(target-llvm/build-final/bin/llvm-config --bindir)
          target-llvm/build-final/bin/llvm-lit -vva --debug -Dllc="${BINDIR}/llc ${LLC_OPTS}"  llvm/llvm/test/CodeGen/SyncVM/memcpy-expansion.ll

      - name: Running Lit SyncVM tests with llc verification options
        working-directory: compiler-tester
        env:
          LLC_OPTS:
            "--cgp-verify-bfi-updates \
            --compile-twice \
            --earlycse-debug-hash \
            --loop-distribute-verify \
            --machine-combiner-verify-pattern-order \
            --phicse-debug-hash \
            --reassociate-geps-verify-no-dead-code \
            --safepoint-ir-verifier-print-only \
            --scev-verify-ir \
            --tail-dup-verify \
            --unroll-verify-domtree \
            --verify-regalloc \
            --vplan-verify-hcfg \
            --march=syncvm"
          XFAILS:
            "CodeGen/SyncVM/memcpy-expansion.ll"
        run: |
          target-llvm/build-final/bin/llvm-lit -s --xfail "${XFAILS}" "-Dllc=llc ${LLC_OPTS}" llvm/llvm/test/CodeGen/SyncVM/

      - name: Running Lit tests with opt verification options
        working-directory: compiler-tester
        env:
          OPT_OPTS:
            "--cgp-verify-bfi-updates \
            --earlycse-debug-hash \
            --loop-distribute-verify \
            --machine-combiner-verify-pattern-order \
            --phicse-debug-hash \
            --scev-verify-ir \
            --tail-dup-verify \
            --unroll-verify-domtree \
            --verify-assumption-cache \
            --verify-cfg-preserved \
            --verify-cfiinstrs \
            --verify-coalescing \
            --verify-dom-info \
            --verify-loop-info \
            --verify-loop-lcssa \
            --verify-machine-dom-info \
            --verify-machineinstrs \
            --verify-memoryssa \
            --verify-misched \
            --verify-regalloc \
            --verify-scev-strict \
            --vplan-verify-hcfg"
          XFAILS:
            "Transforms/LoopVectorize/vplan_hcfg_stress_test.ll;\
            Transforms/LoopFlatten/widen-iv2.ll;\
            Transforms/LoopFusion/simple.ll"
        run: |
<<<<<<< HEAD
          target-llvm/build-final/bin/llvm-lit -s --xfail "${XFAILS}" "-Dopt=opt ${OPT_OPTS}" llvm/llvm/test/CodeGen/
=======
          BINDIR=$(target-llvm/build-final/bin/llvm-config --bindir)
          target-llvm/build-final/bin/llvm-lit -vv -s --debug --xfail "${XFAILS}" "-Dopt=${BINDIR}/opt --cgp-verify-bfi-updates --earlycse-debug-hash --loop-distribute-verify --machine-combiner-verify-pattern-order --phicse-debug-hash --scev-verify-ir --tail-dup-verify --unroll-verify-domtree --verify-assumption-cache --verify-cfg-preserved --verify-cfiinstrs --verify-coalescing --verify-dom-info --verify-loop-info --verify-loop-lcssa --verify-machine-dom-info --verify-machineinstrs --verify-memoryssa --verify-misched --verify-regalloc --verify-scev-strict --vplan-verify-hcfg" llvm/llvm/test/CodeGen/
>>>>>>> b5e29e43

      - name: Building and running the compiler tester
        id: compiler_tester_run
        working-directory: compiler-tester
        run: |
          cargo run --release --bin compiler-tester -- --mode=${{ env.COMPILER_TESTER_MODE }}

      - uses: 8398a7/action-slack@v3
        with:
          status: ${{ job.status }}
          fields: repo,commit,author,action,eventName,ref,workflow,job,took,pullRequest # selectable (default: repo,message)
        env:
          SLACK_WEBHOOK_URL: ${{ secrets.MATTERMOST_WEBHOOK }} # required
        if: always() # Pick up events even if the job fails or is canceled.<|MERGE_RESOLUTION|>--- conflicted
+++ resolved
@@ -162,12 +162,8 @@
             Transforms/LoopFlatten/widen-iv2.ll;\
             Transforms/LoopFusion/simple.ll"
         run: |
-<<<<<<< HEAD
-          target-llvm/build-final/bin/llvm-lit -s --xfail "${XFAILS}" "-Dopt=opt ${OPT_OPTS}" llvm/llvm/test/CodeGen/
-=======
           BINDIR=$(target-llvm/build-final/bin/llvm-config --bindir)
-          target-llvm/build-final/bin/llvm-lit -vv -s --debug --xfail "${XFAILS}" "-Dopt=${BINDIR}/opt --cgp-verify-bfi-updates --earlycse-debug-hash --loop-distribute-verify --machine-combiner-verify-pattern-order --phicse-debug-hash --scev-verify-ir --tail-dup-verify --unroll-verify-domtree --verify-assumption-cache --verify-cfg-preserved --verify-cfiinstrs --verify-coalescing --verify-dom-info --verify-loop-info --verify-loop-lcssa --verify-machine-dom-info --verify-machineinstrs --verify-memoryssa --verify-misched --verify-regalloc --verify-scev-strict --vplan-verify-hcfg" llvm/llvm/test/CodeGen/
->>>>>>> b5e29e43
+          target-llvm/build-final/bin/llvm-lit -vv -s --debug --xfail "${XFAILS}" "-Dopt=${BINDIR}/opt ${OPT_OPTS}" llvm/llvm/test/CodeGen/
 
       - name: Building and running the compiler tester
         id: compiler_tester_run
