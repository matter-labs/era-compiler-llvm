# The zkEVM LLVM Framework

<<<<<<< HEAD
This directory and its sub-directories contain the source code for the zkEVM LLVM framework,
=======
This directory and its sub-directories contain the source code for the zkEVM fork of the [LLVM](https://llvm.org) framework,
>>>>>>> e074f146
a toolkit for the construction of highly optimized compilers, optimizers, and run-time environments
used by the Solidity and Vyper compilers developed by Matter Labs.

## Overview

Welcome to the zkEVM LLVM project!

The project has multiple components. The core of the project is
<<<<<<< HEAD
itself called "LLVM". This contains all of the tools, libraries, and header
files needed to process intermediate representations and convert them into
object files. Tools include an assembler, disassembler, bitcode analyzer, and
bitcode optimizer. It also contains basic regression tests.

The zkEVM back-end is called `SyncVM`, and the architecture is called `syncvm`.

## Building

The zkEVM LLVM framework must be built with our tool called `zkevm-llvm`:

1. Install some tools system-wide:
   1.a. `apt install cmake ninja-build clang-13 lld-13 parallel` on a Debian-based Linux, with optional `musl-tools` if you need a `musl` build
   1.b. `pacman -S cmake ninja clang lld parallel` on an Arch-based Linux
   1.c. On MacOS, install the [HomeBrew](https://brew.sh) package manager (being careful to install it as the appropriate user), then `brew install cmake ninja coreutils parallel`
   1.d. Their equivalents with other package managers

2. [Install Rust](https://www.rust-lang.org/tools/install)

   Currently we are not pinned to any specific version of Rust, so just install the latest stable build for your platform.
   Also install the `musl` target if you are compiling on Linux in order to distribute the binaries:
   `rustup target add x86_64-unknown-linux-musl`

3. Install the zkEVM LLVM framework builder:
   3.a. `cargo install compiler-llvm-builder` on MacOS, or Linux for personal use
=======
the `llvm` directory. This contains all of the tools, libraries, and header
files needed to process intermediate representations and convert them into
object files. Tools include an assembler, disassembler, bitcode analyzer, and
bitcode optimizer. These tools are not yet officially supported for third-party front-ends.
It also contains zkEVM modifications of the standard [LLVM regression tests](https://llvm.org/docs/TestingGuide.html#regression-tests).

The zkEVM back-end is called `SyncVM`, and the architecture is called `syncvm`.

## Building

The zkEVM LLVM framework must be built with our tool called `zkevm-llvm`:

1. Install some tools system-wide:  
   1.a. `apt install cmake ninja-build clang-13 lld-13` on a Debian-based Linux, with optional `musl-tools` if you need a `musl` build  
   1.b. `pacman -S cmake ninja clang lld` on an Arch-based Linux  
   1.c. On MacOS, install the [HomeBrew](https://brew.sh) package manager (being careful to install it as the appropriate user), then `brew install cmake ninja coreutils`. Install your choice of a recent LLVM/[Clang](https://clang.llvm.org) compiler, e.g. via [Xcode](https://developer.apple.com/xcode/), [Apple’s Command Line Tools](https://developer.apple.com/library/archive/technotes/tn2339/_index.html), or your preferred package manager.  
   1.d. Their equivalents with other package managers  

2. [Install Rust](https://www.rust-lang.org/tools/install)

   Currently we are not pinned to any specific version of Rust, so just install the latest stable build for your platform.
   Also install the `musl` target if you are compiling on Linux in order to distribute the binaries:
   `rustup target add x86_64-unknown-linux-musl`

3. Install the zkEVM LLVM framework builder:

   3.a. `cargo install compiler-llvm-builder` on MacOS, or Linux for personal use  
>>>>>>> e074f146
   3.b. `cargo install compiler-llvm-builder --target x86_64-unknown-linux-musl` on Linux for distribution

   The builder is not the zkEVM LLVM framework itself, but a tool that clones its repository and runs the sequence of build commands.
   By default it is installed in `~/.cargo/bin/`, which is recommended to be added to your `$PATH`.

<<<<<<< HEAD
4. Create the `LLVM.lock` file with the URL and branch or tag you want to build. For example:

  ```
  url = "https://github.com/matter-labs-forks/compiler-llvm"
  branch = "v1.3.0"
  ```

5. Run the builder to clone and build the zkevm LLVM framework:
   5.1. `zkevm-llvm clone`
   5.2. `zkevm-llvm build`

   The build artifacts will end up in the `./target-llvm/target-final/` directory.
   You may point your `LLVM_SYS_150_PREFIX` to that directory to use this build as a compiler dependency.
=======
4. In a directory in which you want the `llvm` directory, create an `LLVM.lock` file with the URL and branch or tag you want to build. For example:

  ```
  url = "<THIS REPO URL>"
  branch = "<THIS REPO BRANCH>"
  ```

5. Run the builder to clone and build the zkevm LLVM framework:  
   5.1. `zkevm-llvm clone`  
   5.2. `zkevm-llvm build`  

   The build artifacts will end up in the `./target-llvm/target-final/` directory.
   You may point your `LLVM_SYS_150_PREFIX` to that directory to use this build as a compiler dependency.
   If built with the `--enable-tests` option, test tools will be in the `./target-llvm/build-final/` directory, along with copies of the build artifacts.
>>>>>>> e074f146

## Troubleshooting

- If you get a “failed to authenticate when downloading repository… if the git CLI succeeds then net.git-fetch-with-cli may help here” error,
then prepending the `cargo` command with `CARGO_NET_GIT_FETCH_WITH_CLI=true` may help.
<<<<<<< HEAD
=======
- Unset any LLVM-related environment variables you may have set.
>>>>>>> e074f146

## License

The zkEVM fork of the LLVM framework is distributed under the terms of
Apache License, Version 2.0 with LLVM Exceptions, ([LICENSE](LICENSE) or <https://llvm.org/LICENSE.txt>)

## Resources

[Official LLVM documentation](https://llvm.org/docs/GettingStarted.html)<|MERGE_RESOLUTION|>--- conflicted
+++ resolved
@@ -1,10 +1,6 @@
 # The zkEVM LLVM Framework
 
-<<<<<<< HEAD
-This directory and its sub-directories contain the source code for the zkEVM LLVM framework,
-=======
 This directory and its sub-directories contain the source code for the zkEVM fork of the [LLVM](https://llvm.org) framework,
->>>>>>> e074f146
 a toolkit for the construction of highly optimized compilers, optimizers, and run-time environments
 used by the Solidity and Vyper compilers developed by Matter Labs.
 
@@ -13,33 +9,6 @@
 Welcome to the zkEVM LLVM project!
 
 The project has multiple components. The core of the project is
-<<<<<<< HEAD
-itself called "LLVM". This contains all of the tools, libraries, and header
-files needed to process intermediate representations and convert them into
-object files. Tools include an assembler, disassembler, bitcode analyzer, and
-bitcode optimizer. It also contains basic regression tests.
-
-The zkEVM back-end is called `SyncVM`, and the architecture is called `syncvm`.
-
-## Building
-
-The zkEVM LLVM framework must be built with our tool called `zkevm-llvm`:
-
-1. Install some tools system-wide:
-   1.a. `apt install cmake ninja-build clang-13 lld-13 parallel` on a Debian-based Linux, with optional `musl-tools` if you need a `musl` build
-   1.b. `pacman -S cmake ninja clang lld parallel` on an Arch-based Linux
-   1.c. On MacOS, install the [HomeBrew](https://brew.sh) package manager (being careful to install it as the appropriate user), then `brew install cmake ninja coreutils parallel`
-   1.d. Their equivalents with other package managers
-
-2. [Install Rust](https://www.rust-lang.org/tools/install)
-
-   Currently we are not pinned to any specific version of Rust, so just install the latest stable build for your platform.
-   Also install the `musl` target if you are compiling on Linux in order to distribute the binaries:
-   `rustup target add x86_64-unknown-linux-musl`
-
-3. Install the zkEVM LLVM framework builder:
-   3.a. `cargo install compiler-llvm-builder` on MacOS, or Linux for personal use
-=======
 the `llvm` directory. This contains all of the tools, libraries, and header
 files needed to process intermediate representations and convert them into
 object files. Tools include an assembler, disassembler, bitcode analyzer, and
@@ -67,27 +36,11 @@
 3. Install the zkEVM LLVM framework builder:
 
    3.a. `cargo install compiler-llvm-builder` on MacOS, or Linux for personal use  
->>>>>>> e074f146
    3.b. `cargo install compiler-llvm-builder --target x86_64-unknown-linux-musl` on Linux for distribution
 
    The builder is not the zkEVM LLVM framework itself, but a tool that clones its repository and runs the sequence of build commands.
    By default it is installed in `~/.cargo/bin/`, which is recommended to be added to your `$PATH`.
 
-<<<<<<< HEAD
-4. Create the `LLVM.lock` file with the URL and branch or tag you want to build. For example:
-
-  ```
-  url = "https://github.com/matter-labs-forks/compiler-llvm"
-  branch = "v1.3.0"
-  ```
-
-5. Run the builder to clone and build the zkevm LLVM framework:
-   5.1. `zkevm-llvm clone`
-   5.2. `zkevm-llvm build`
-
-   The build artifacts will end up in the `./target-llvm/target-final/` directory.
-   You may point your `LLVM_SYS_150_PREFIX` to that directory to use this build as a compiler dependency.
-=======
 4. In a directory in which you want the `llvm` directory, create an `LLVM.lock` file with the URL and branch or tag you want to build. For example:
 
   ```
@@ -102,16 +55,12 @@
    The build artifacts will end up in the `./target-llvm/target-final/` directory.
    You may point your `LLVM_SYS_150_PREFIX` to that directory to use this build as a compiler dependency.
    If built with the `--enable-tests` option, test tools will be in the `./target-llvm/build-final/` directory, along with copies of the build artifacts.
->>>>>>> e074f146
 
 ## Troubleshooting
 
 - If you get a “failed to authenticate when downloading repository… if the git CLI succeeds then net.git-fetch-with-cli may help here” error,
 then prepending the `cargo` command with `CARGO_NET_GIT_FETCH_WITH_CLI=true` may help.
-<<<<<<< HEAD
-=======
 - Unset any LLVM-related environment variables you may have set.
->>>>>>> e074f146
 
 ## License
 
