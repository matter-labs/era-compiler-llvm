InheritParentConfig: true
<<<<<<< HEAD
# SyncVM local begin
Checks: >
    readability-*,
    -readability-identifier-naming,
    -readability-identifier-length,
    -readability-braces-around-statements,
    -readability-magic-numbers,
    -readability-implicit-bool-conversion,
    -readability-convert-member-functions-to-static,
    -readability-simplify-boolean-expr,
    -misc-const-correctness,
    -llvm-qualified-auto,
    -misc-use-anonymous-namespace,
    bugprone-*,
    -bugprone-easily-swappable-parameters,
    -bugprone-narrowing-conversions,
    -bugprone-implicit-widening-of-multiplication-result,
    cppcoreguidelines-*,
    -cppcoreguidelines-avoid-do-while,
    -cppcoreguidelines-avoid-magic-numbers,
    -cppcoreguidelines-avoid-non-const-global-variables,
    -cppcoreguidelines-owning-memory,
    -cppcoreguidelines-narrowing-conversions,
    -cppcoreguidelines-pro-bounds-constant-array-index,
    -cppcoreguidelines-macro-usage,
    -cppcoreguidelines-pro-type-union-access,
    -cppcoreguidelines-pro-type-static-cast-downcast,
    clang-analyzer-*,
    -clang-analyzer-optin.cplusplus.UninitializedObject,
    concurrency-*,
    cert-*,
    portability-*,
    hicpp-*,
    -hicpp-avoid-c-arrays,
    -hicpp-braces-around-statements,
    -hicpp-use-auto,
    -hicpp-signed-bitwise,
    -hicpp-named-parameter,
    performance-*,


CheckOptions:
  - key: concurrency-mt-unsafe.FunctionSet
    value: posix
  - key: hicpp-signed-bitwise.IgnorePositiveIntegerLiterals
    value: true


# For non-incremental checks, these have hundred of hits: -misc-const-correctness,-llvm-qualified-auto,-misc-use-anonymous-namespace
=======
# EraVM local begin
Checks: '-readability-identifier-naming'
>>>>>>> 28015d61
WarningsAsErrors: '*'
# EraVM local end<|MERGE_RESOLUTION|>--- conflicted
+++ resolved
@@ -1,6 +1,5 @@
 InheritParentConfig: true
-<<<<<<< HEAD
-# SyncVM local begin
+# EraVM local begin
 Checks: >
     readability-*,
     -readability-identifier-naming,
@@ -49,9 +48,5 @@
 
 
 # For non-incremental checks, these have hundred of hits: -misc-const-correctness,-llvm-qualified-auto,-misc-use-anonymous-namespace
-=======
-# EraVM local begin
-Checks: '-readability-identifier-naming'
->>>>>>> 28015d61
 WarningsAsErrors: '*'
 # EraVM local end